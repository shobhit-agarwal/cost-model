--- conflicted
+++ resolved
@@ -50,7 +50,6 @@
 // TODO:CLEANUP consider dropping name in favor of just AllocationProperties and an
 // Assets-style key() function for AllocationSet.
 type Allocation struct {
-<<<<<<< HEAD
 	Name                   string                `json:"name"`
 	Properties             *AllocationProperties  `json:"properties,omitempty"`
 	Window                 Window                `json:"window"`
@@ -72,28 +71,6 @@
 	RAMCost                float64               `json:"ramCost"`
 	SharedCost             float64               `json:"sharedCost"`
 	ExternalCost           float64               `json:"externalCost"`
-=======
-	Name                   string     `json:"name"`
-	Properties             Properties `json:"properties,omitempty"`
-	Window                 Window     `json:"window"`
-	Start                  time.Time  `json:"start"`
-	End                    time.Time  `json:"end"`
-	CPUCoreHours           float64    `json:"cpuCoreHours"`
-	CPUCoreRequestAverage  float64    `json:"cpuCoreRequestAverage"`
-	CPUCoreUsageAverage    float64    `json:"cpuCoreUsageAverage"`
-	CPUCost                float64    `json:"cpuCost"`
-	GPUHours               float64    `json:"gpuHours"`
-	GPUCost                float64    `json:"gpuCost"`
-	NetworkCost            float64    `json:"networkCost"`
-	LoadBalancerCost       float64    `json:"loadBalancerCost"`
-	PVByteHours            float64    `json:"pvByteHours"`
-	PVCost                 float64    `json:"pvCost"`
-	RAMByteHours           float64    `json:"ramByteHours"`
-	RAMBytesRequestAverage float64    `json:"ramByteRequestAverage"`
-	RAMBytesUsageAverage   float64    `json:"ramByteUsageAverage"`
-	RAMCost                float64    `json:"ramCost"`
-	SharedCost             float64    `json:"sharedCost"`
-	ExternalCost           float64    `json:"externalCost"`
 
 	// RawAllocationOnly is a pointer so if it is not present it will be
 	// marshalled as null rather than as an object with Go default values.
@@ -126,9 +103,7 @@
 type RawAllocationOnlyData struct {
 	CPUCoreUsageMax  float64 `json:"cpuCoreUsageMax"`
 	RAMBytesUsageMax float64 `json:"ramByteUsageMax"`
->>>>>>> c2aecb29
-}
-
+}
 
 
 // AllocationMatchFunc is a function that can be used to match Allocations by

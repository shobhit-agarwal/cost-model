--- conflicted
+++ resolved
@@ -142,15 +142,11 @@
 }
 
 // ClusterCostsForAllClusters gives the cluster costs averaged over a window of time for all clusters.
-func ClusterCostsForAllClusters(cli prometheusClient.Client, windowString string) (map[string]*Totals, error) {
-
-<<<<<<< HEAD
-	offset := fmt.Sprintf("offset 3h") // Set offset to 3h for block sync
-=======
+func ClusterCostsForAllClusters(cli prometheusClient.Client, windowString, offset string) (map[string]*Totals, error) {
+
 	if offset != "" {
 		offset = fmt.Sprintf("offset %s", offset)
 	}
->>>>>>> 71f87be1
 
 	qCores := fmt.Sprintf(queryClusterCores, windowString, offset, windowString, offset, windowString, offset)
 	qRAM := fmt.Sprintf(queryClusterRAM, windowString, offset, windowString, offset)
